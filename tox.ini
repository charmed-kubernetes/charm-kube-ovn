[flake8]
max-line-length = 88

[tox]
skipsdist = True

[vars]
src_path = {toxinidir}/src/
tst_path = {toxinidir}/tests/
all_path = {[vars]src_path} {[vars]tst_path}

[testenv]
setenv =
  PYTHONPATH = {toxinidir}:{[vars]src_path}
  PY_COLORS=1

[testenv:format]
deps =
    black
commands =
    black {[vars]all_path}

[testenv:lint]
deps =
    black
    flake8
commands =
    flake8 {[vars]all_path}
    black --check {[vars]all_path}

[testenv:unit]
description = Run unit tests
deps =
    pytest
    pytest-cov
    -r{toxinidir}/requirements.txt
commands = 
    pytest \
        --cov={[vars]src_path} \
        --cov-report=term-missing \
        --cov-report=html \
        --ignore={[vars]tst_path}integration \
        -vv --tb native -s \
        {posargs:[vars]tst_path}unit}

[testenv:integration]
deps =
    pytest
    pytest-asyncio
    pytest-operator
<<<<<<< HEAD
    lightkube
commands = pytest --tb native --show-capture=no --log-cli-level=INFO -s {posargs} {[vars]tst_path}integration
=======
commands = pytest --asyncio-mode=auto --tb native --show-capture=no --log-cli-level=INFO -s {posargs} {[vars]tst_path}integration
>>>>>>> 4c7be757
<|MERGE_RESOLUTION|>--- conflicted
+++ resolved
@@ -48,9 +48,5 @@
     pytest
     pytest-asyncio
     pytest-operator
-<<<<<<< HEAD
     lightkube
-commands = pytest --tb native --show-capture=no --log-cli-level=INFO -s {posargs} {[vars]tst_path}integration
-=======
-commands = pytest --asyncio-mode=auto --tb native --show-capture=no --log-cli-level=INFO -s {posargs} {[vars]tst_path}integration
->>>>>>> 4c7be757
+commands = pytest --asyncio-mode=auto --tb native --show-capture=no --log-cli-level=INFO -s {posargs} {[vars]tst_path}integration