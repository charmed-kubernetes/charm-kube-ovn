--- conflicted
+++ resolved
@@ -164,18 +164,12 @@
             relation.data[self.unit]["cidr"] = cidr
             relation.data[self.unit]["cni-conf-file"] = "01-kube-ovn.conflist"
 
-<<<<<<< HEAD
-    def configure_kube_ovn(self) -> bool:
+    def configure_kube_ovn(self):
+        self.stored.kube_ovn_configured = False
+
         service_cidr = self.kube_ovn_peer_data("service-cidr")
         registry = self.get_registry()
         if not self.is_kubeconfig_available() or not service_cidr or not registry:
-=======
-    def configure_kube_ovn(self):
-        self.stored.kube_ovn_configured = False
-
-        service_cidr = self.get_service_cidr()
-        if not self.is_kubeconfig_available() or not service_cidr:
->>>>>>> 8f2d8f5e
             self.unit.status = WaitingStatus("Waiting for CNI relation")
             return
 
@@ -295,17 +289,9 @@
         self.set_active_status()
 
     def on_cni_relation_changed(self, event):
-<<<<<<< HEAD
         self.cni_to_kube_ovn(event)
-
-        if not self.configure_kube_ovn():
-            self.schedule_event_retry(event, "Waiting to retry configuring Kube-OVN")
-            return
-
-=======
-        self.set_service_cidr(event)
         self.configure_kube_ovn()
->>>>>>> 8f2d8f5e
+
         self.set_active_status()
 
     def on_kube_ovn_relation_changed(self, event):
