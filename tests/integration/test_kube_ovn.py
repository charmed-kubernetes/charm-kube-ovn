from math import isclose
from pathlib import Path
from pytest_operator.plugin import OpsTest
from grafana import Grafana
from prometheus import Prometheus
import asyncio
import shlex
import pytest
import logging
import json
import re

from ipaddress import ip_address, ip_network
from lightkube.types import PatchType
from tenacity import (
    retry,
    retry_if_exception_type,
    stop_after_attempt,
    stop_after_delay,
    wait_fixed,
    before_log,
)


log = logging.getLogger(__name__)

LOW_PRIORITY_HTB = "300"
NEW_PRIORITY_HTB = "50"
PING_LATENCY_RE = re.compile(r"(?:(\d+.\d+)\/?)")
PING_LOSS_RE = re.compile(r"(?:([\d\.]+)% packet loss)")


@pytest.mark.abort_on_fail
@pytest.mark.skip_if_deployed
async def test_build_and_deploy(ops_test: OpsTest):
    log.info("Build charm...")
    charm = await ops_test.build_charm(".")

    plugin_path = Path.cwd() / "plugins/kubectl-ko"

    overlays = [
        ops_test.Bundle("kubernetes-core", channel="edge"),
        Path("tests/data/charm.yaml"),
        Path("tests/data/vsphere-overlay.yaml"),
    ]

    log.info("Rendering overlays...")
    bundle, *overlays = await ops_test.async_render_bundles(
        *overlays, charm=charm, plugin=plugin_path
    )

    log.info("Deploy charm...")
    model = ops_test.model_full_name
    juju_cmd = f"deploy -m {model} {bundle} --trust " + " ".join(
        f"--overlay={f}" for f in overlays
    )

    await ops_test.juju(*shlex.split(juju_cmd), fail_msg="Bundle deploy failed")
    await ops_test.model.block_until(
        lambda: "kube-ovn" in ops_test.model.applications, timeout=60
    )

    await ops_test.model.wait_for_idle(status="active", timeout=60 * 60)


async def test_kubectl_ko_plugin(ops_test):
    units = ops_test.model.applications["kube-ovn"].units
    machines = [u.machine.entity_id for u in units]
    for m in machines:
        juju_cmd = f"ssh {m} -- kubectl ko nbctl show"
        await ops_test.juju(
            *shlex.split(juju_cmd),
            check=True,
            fail_msg=f"Failed to execute kubectl-ko on machine:{m}",
        )


async def test_pod_network_limits(kubectl_exec, client, iperf3_pods, annotate):
    server, test_pod, _ = iperf3_pods
    namespace = server.metadata.namespace

    rate_values = {
        "ovn.kubernetes.io/ingress_rate": "10",
        "ovn.kubernetes.io/egress_rate": "5",
    }
    annotate(test_pod, rate_values)

    log.info("Test ingress bandwidth...")
    ingress_bw = await run_bandwidth_test(kubectl_exec, server, test_pod, namespace)
    assert isclose(ingress_bw, 5.0, abs_tol=0.5)

    log.info("Test egress bandwidth...")
    egress_bw = await run_bandwidth_test(
        kubectl_exec, server, test_pod, namespace, reverse=True
    )
    assert isclose(egress_bw, 10.0, abs_tol=0.5)


@pytest.mark.skip
async def test_linux_htb_performance(kubectl_exec, client, iperf3_pods, annotate):
    """
    TODO: This test is not working as intended
    and must be fixed.
    """

    server, pod_prior, pod_non_prior = iperf3_pods
    namespace = server.metadata.namespace
    server_ip = server.status.podIP

    log.info("Setup iperf3 servers...")
    iperf3_cmd = "iperf3 -s -p 5101 --daemon && iperf3 -s -p 5102 --daemon"
    args = server.metadata.name, namespace, iperf3_cmd
    await kubectl_exec(*args, fail_msg="Failed to setup iperf3 servers")

    new_priority_annotation = {"ovn.kubernetes.io/priority": f"{NEW_PRIORITY_HTB}"}
    annotate(pod_prior, new_priority_annotation)

    low_priority_annotation = {"ovn.kubernetes.io/priority": f"{LOW_PRIORITY_HTB}"}
    annotate(pod_non_prior, low_priority_annotation)

    results = await asyncio.gather(
        kubectl_exec(
            pod_prior.metadata.name, namespace, f"iperf3 -c {server_ip} -p 5101 -JZ"
        ),
        kubectl_exec(
            pod_non_prior.metadata.name, namespace, f"iperf3 -c {server_ip} -p 5102 -JZ"
        ),
    )

    _, prior_bw = parse_iperf_result(results[0])
    _, non_prior_bw = parse_iperf_result(results[1])

    assert prior_bw > non_prior_bw


async def test_pod_netem_latency(kubectl_exec, client, iperf3_pods, annotate):
    pinger, pingee, _ = iperf3_pods
    namespace = pinger.metadata.namespace

    @retry(
        retry=retry_if_exception_type(AssertionError),
        stop=stop_after_delay(600),
        wait=wait_fixed(1),
        before=before_log(log, logging.INFO),
    )
    async def ping_for_latency(latency):
        log.info(f"Testing that ping latency == {latency} ...")
        stdout = await ping(kubectl_exec, pinger, pingee, namespace)
        average_latency = avg_ping_delay(stdout)
        assert isclose(average_latency, latency, rel_tol=0.05)

    # ping once before the test, as the first ping delay takes a bit,
    # but subsequent pings work as expected
    # https://wiki.linuxfoundation.org/networking/netem#how_come_first_ping_takes_longer
    await ping(kubectl_exec, pinger, pingee, namespace)

    # latency is in ms
    expected_latency = 1000
    latency_annotation = {"ovn.kubernetes.io/latency": f"{expected_latency}"}

    annotate(pinger, latency_annotation)

    await ping_for_latency(expected_latency)


async def test_pod_netem_loss(kubectl_exec, client, iperf3_pods, annotate):
    pinger, pingee, _ = iperf3_pods
    namespace = pinger.metadata.namespace

    @retry(
        retry=retry_if_exception_type(AssertionError),
        stop=stop_after_delay(600),
        wait=wait_fixed(1),
        before=before_log(log, logging.INFO),
    )
    async def ping_for_loss(loss):
        log.info(f"Testing that ping loss == {loss} ...")
        stdout = await ping(kubectl_exec, pinger, pingee, namespace)
        actual_loss = ping_loss(stdout)
        assert actual_loss == loss

    # Test loss before applying the annotation
    await ping_for_loss(0)

    # Annotate and test again
    expected_loss = 100
    loss_annotation = {"ovn.kubernetes.io/loss": f"{expected_loss}"}
    annotate(pinger, loss_annotation)

    await ping_for_loss(expected_loss)


async def test_acl_subnet(kubectl_exec, isolated_subnet, client, subnet_resource):
    isolated_pod, allowed_pod = isolated_subnet

    @retry(
        retry=retry_if_exception_type(AssertionError),
        stop=stop_after_delay(600),
        wait=wait_fixed(1),
        before=before_log(log, logging.INFO),
    )
    async def check_ping(loss):
        log.info(f"Pinging pod. Loss == {loss}")
        stdout = await ping(
            kubectl_exec, allowed_pod, isolated_pod, allowed_pod.metadata.namespace
        )
        actual_loss = ping_loss(stdout)
        assert actual_loss == loss

    await check_ping(100)

    log.info("Patching subnet with ACL rules ...")
    subnet = client.get(subnet_resource, "isolated-subnet")
    subnet.spec["acls"] = [
        {
            "action": "allow",
            "direction": "to-lport",
            "match": f"ip4.src=={allowed_pod.status.podIP} && ip4.dst=={isolated_pod.status.podIP}",
            "priority": 2222,
        }
    ]
    client.patch(
        subnet_resource,
        "isolated-subnet",
        obj=subnet,
        patch_type=PatchType.MERGE,
        force=True,
    )

    # Ping to update the ARP cache
    _ = await ping(
        kubectl_exec, allowed_pod, isolated_pod, allowed_pod.metadata.namespace
    )

    await check_ping(0)


async def test_pod_netem_limit(ops_test, client, iperf3_pods, annotate):
    expected_limit = 100
    for pod in iperf3_pods:
        # Annotate all the pods so we dont have to worry about
        # which worker node we pick to check the qdisk
        limit_annotation = {"ovn.kubernetes.io/limit": f"{expected_limit}"}
        annotate(pod, limit_annotation)

    log.info("Looking for kubernetes-worker/0 netem interface ...")
    juju_cmd = "run --unit kubernetes-worker/0 -- ip link"
    _, stdout, __ = await ops_test.juju(
        *shlex.split(juju_cmd), fail_msg="Failed to run ip link"
    )

    interface = parse_ip_link(stdout)
    log.info(f"Checking qdisk on interface {interface} for correct limit ...")
    juju_cmd = f"run --unit kubernetes-worker/0 -- tc qdisc show dev {interface}"
    _, stdout, __ = await ops_test.juju(
        *shlex.split(juju_cmd), fail_msg="Failed to run tc qdisc show"
    )
    actual_limit = parse_tc_show(stdout)
    assert actual_limit == expected_limit


async def test_gateway_qos(
    kubectl_exec, client, gateway_server, gateway_client_pod, worker_node, annotate
):
    namespace = gateway_client_pod.metadata.namespace

    rate_annotations = {
        "ovn.kubernetes.io/ingress_rate": "60",
        "ovn.kubernetes.io/egress_rate": "30",
    }

    annotate(worker_node, rate_annotations)

    # We need to wait a little bit for OVN to do its thing
    # after applying the annotations
    await asyncio.sleep(60)

    log.info("Testing node-level ingress bandwidth...")
    ingress_bw = await run_external_bandwidth_test(
        kubectl_exec,
        gateway_server,
        gateway_client_pod,
        namespace,
        reverse=True,
    )
    assert isclose(ingress_bw, 60, rel_tol=0.10)

    log.info("Testing node-level egress bandwidth...")
    egress_bw = await run_external_bandwidth_test(
        kubectl_exec, gateway_server, gateway_client_pod, namespace
    )
    assert isclose(egress_bw, 30, rel_tol=0.10)


async def test_isolated_subnet(kubectl_exec, isolated_subnet, client, subnet_resource):
    isolated_pod, allowed_pod = isolated_subnet

    @retry(
        retry=retry_if_exception_type(AssertionError),
        stop=stop_after_delay(600),
        wait=wait_fixed(1),
        before=before_log(log, logging.INFO),
    )
    async def check_ping(loss):
        log.info(f"Pinging pod. Loss == {loss}")
        stdout = await ping(
            kubectl_exec, allowed_pod, isolated_pod, allowed_pod.metadata.namespace
        )
        actual_loss = ping_loss(stdout)
        assert actual_loss == loss

    await check_ping(100)

    log.info("Patching Subnet (allow 10.17.0.0/16 subnet)...")
    subnet = client.get(subnet_resource, "isolated-subnet")
    subnet.spec["allowSubnets"] = ["10.17.0.0/16"]
    client.patch(
        subnet_resource,
        "isolated-subnet",
        obj=subnet,
        patch_type=PatchType.MERGE,
        force=True,
    )

    # Ping to update the ARP cache
    _ = await ping(
        kubectl_exec, allowed_pod, isolated_pod, allowed_pod.metadata.namespace
    )

    await check_ping(0)


async def test_grafana(
    ops_test, grafana_host, grafana_password, expected_dashboard_titles
):
    # port is defined in grafana_service.yaml
    grafana = Grafana(ops_test, host=grafana_host, port=30123, pw=grafana_password)
    while not await grafana.is_ready():
        log.info("Waiting for Grafana to be ready ...")
        await asyncio.sleep(5)
    dashboards = await grafana.dashboards_all()
    actual_dashboard_titles = []
    for dashboard in dashboards:
        actual_dashboard_titles.append(dashboard["title"])

    assert set(expected_dashboard_titles) == set(actual_dashboard_titles)


async def test_prometheus(ops_test, prometheus_host, expected_prometheus_metrics):
    prometheus = Prometheus(ops_test, host=prometheus_host, port=31337)
    while not await prometheus.is_ready():
        log.info("Waiting for Prometheus to be ready...")
        await asyncio.sleep(5)
    log.info("Waiting for metrics...")
    await asyncio.sleep(60)
    metrics = await prometheus.metrics_all()

    assert set(expected_prometheus_metrics).issubset(set(metrics))


@pytest.fixture()
async def multi_nic_ipam(kubectl, kubectl_exec):
    manifest_path = "tests/data/test-multi-nic-ipam.yaml"
    await kubectl("apply", "-f", manifest_path)

    @retry(
        retry=retry_if_exception_type(AssertionError),
        stop=stop_after_delay(600),
        wait=wait_fixed(1),
    )
    async def pod_ip_addr():
        pod = "test-multi-nic-ipam"
        await kubectl_exec(pod, "default", "apt-get update")
        await kubectl_exec(pod, "default", "apt-get install -y iproute2")
        return await kubectl_exec(pod, "default", "ip -j addr")

    ip_addr_output = await pod_ip_addr()

    try:
        yield ip_addr_output
    finally:
        await kubectl("delete", "-f", manifest_path)


@pytest.mark.usefixtures("multus_installed")
async def test_multi_nic_ipam(multi_nic_ipam):
    ifaces = json.loads(multi_nic_ipam)
    iface_addrs = {
        iface["ifname"]: [
            addr for addr in iface["addr_info"] if addr["family"] == "inet"
        ]
        for iface in ifaces
    }

    assert set(iface_addrs) == set(["lo", "eth0", "net1"])

    assert len(iface_addrs["lo"]) == 1
    assert iface_addrs["lo"][0]["prefixlen"] == 8
    assert iface_addrs["lo"][0]["local"] == "127.0.0.1"

    assert len(iface_addrs["eth0"]) == 1
    assert iface_addrs["eth0"][0]["prefixlen"] == 16
    assert ip_address(iface_addrs["eth0"][0]["local"]) in ip_network("192.168.0.0/16")

    assert len(iface_addrs["net1"]) == 1
    assert iface_addrs["net1"][0]["prefixlen"] == 24
    assert ip_address(iface_addrs["net1"][0]["local"]) in ip_network("10.123.123.0/24")


<<<<<<< HEAD
class TCPDumpError(Exception):
=======
class BGPError(Exception):
>>>>>>> fa047da4
    pass


@retry(
<<<<<<< HEAD
    retry=retry_if_exception_type(TCPDumpError),
=======
    retry=retry_if_exception_type(BGPError),
>>>>>>> fa047da4
    stop=stop_after_delay(60 * 10),
    wait=wait_fixed(1),
    before=before_log(log, logging.INFO),
)
<<<<<<< HEAD
async def run_tcpdump_test(ops_test, unit, interface, capture_comparator):
    juju_cmd = f"ssh {unit.name} -- sudo timeout 5 tcpdump -ni {interface}"
    retcode, stdout, stderr = await ops_test.juju(
        *shlex.split(juju_cmd),
        check=False,
    )

    # In GH actions, the output is in stderr and stdout is empty
    output = stdout + stderr
    # Timeout return code is 124 when command times out
    if retcode == 124:
        # Last 3 lines of stdout look like this:
        # 0 packets captured
        # 0 packets received by filter
        # 0 packets dropped by kernel
        for line in output.split("\n"):
            if "packets captured" in line:
                captured = int(line.split(" ")[0])
                if capture_comparator(captured):
                    log.info(
                        f"Comparison succeeded. Number of packets captured: {captured}"
                    )
                    return True
                else:
                    msg = f"Comparison failed. Number of packets captured: {captured}"
                    log.info(msg)
                    raise TCPDumpError(msg)

        msg = "output did not contain the number of packets captured"
        log.info(msg)
        log.info(f"stdout:\n{stdout}")
        log.info(f"stderr:\n{stderr}")
        raise TCPDumpError(msg)
    else:
        msg = f"Failed to execute sudo timeout tcpdump -ni {interface} on {unit.name}"
        log.info(msg)
        raise TCPDumpError(msg)


async def test_global_mirror(ops_test):
    kube_ovn_app = ops_test.model.applications["kube-ovn"]
    worker_app = ops_test.model.applications["kubernetes-worker"]
    worker_unit = worker_app.units[0]
    mirror_iface = "mirror0"
    # Test once before configuring the mirror, 0 packets should be captured
    assert await run_tcpdump_test(ops_test, worker_unit, mirror_iface, lambda x: x == 0)

    # Configure and test that traffic is being captured (more than 0 captured)
    # Note this will be retried a few times, as it takes a bit of time for the newly configured daemonset
    # to get restarted
    log.info("Enabling global mirror ...")
    await kube_ovn_app.set_config(
        {
            "enable-global-mirror": "true",
            "mirror-iface": mirror_iface,
        }
    )
    await ops_test.model.wait_for_idle(status="active", timeout=60 * 10)
    assert await run_tcpdump_test(ops_test, worker_unit, mirror_iface, lambda x: x > 0)

    log.info("Disabling global mirror ...")
    await kube_ovn_app.set_config(
        {
            "enable-global-mirror": "false",
            "mirror-iface": mirror_iface,
        }
    )
    await ops_test.model.wait_for_idle(status="active", timeout=60 * 10)
=======
async def run_bird_curl_test(ops_test, unit, ip_to_curl):
    retcode, stdout, stderr = await ops_test.run(
        "juju",
        "ssh",
        "-m",
        ops_test.model_full_name,
        unit.name,
        "curl",
        "--connect-timeout",
        "5",
        ip_to_curl,
    )
    if retcode == 0:
        return True
    else:
        raise BGPError(f"failed to reach {ip_to_curl} from {unit.name}")


@pytest.mark.usefixtures("bird")
async def test_bgp(ops_test, ips_to_curl):
    log.info("Verifying the following IPs are reachable from bird units ...")
    log.info(ips_to_curl)
    bird_app = ops_test.model.applications["bird"]
    for unit in bird_app.units:
        for ip in ips_to_curl:
            assert await run_bird_curl_test(ops_test, unit, ip)
>>>>>>> fa047da4


class iPerfError(Exception):
    pass


def parse_iperf_result(output: str):
    """Parse output from iperf3, raise iPerfError when the data isn't valid."""
    # iperf3 output looks like this:
    # {
    #   start: {...},
    #   intervals: {...},
    #   end: {
    #     sum_sent: {
    #       streams: {...},
    #       sum_sent: {
    #         ...,
    #         bits_per_second: xxx.xxx,
    #         ...
    #       },
    #       sum_received: {...},
    #     }
    #   },
    # }

    try:
        result = json.loads(output)
    except json.decoder.JSONDecodeError as ex:
        raise iPerfError(f"Cannot parse iperf3 json results: '{output}'") from ex
    # Extract the average values in bps and convert into mbps.
    iperf_error = result.get("error")
    if iperf_error:
        raise iPerfError(f"iperf3 encountered a runtime error: {iperf_error}")

    try:
        sum_sent = float(result["end"]["sum_sent"]["bits_per_second"]) / 1e6
        sum_received = float(result["end"]["sum_received"]["bits_per_second"]) / 1e6
    except KeyError as ke:
        raise iPerfError(f"failed to find bps in result {result}") from ke

    return sum_sent, sum_received


@retry(
    retry=retry_if_exception_type(iPerfError),
    stop=stop_after_attempt(3),
    wait=wait_fixed(1),
)
async def run_bandwidth_test(kubectl_exec, server, client, namespace, reverse=False):
    server_ip = server.status.podIP

    log.info("Setup iperf3 internal bw test...")
    iperf3_cmd = "iperf3 -s -p 5101 --daemon"
    args = server.metadata.name, namespace, iperf3_cmd
    stdout = await kubectl_exec(*args, fail_msg="Failed to setup iperf3 server")

    reverse_flag = "-R" if reverse else ""
    iperf3_cmd = f"iperf3 -c {server_ip} {reverse_flag} -p 5101 -JZ"
    args = client.metadata.name, namespace, iperf3_cmd
    stdout = await kubectl_exec(*args, fail_msg="Failed to run iperf3 test")

    _, sum_received = parse_iperf_result(stdout)
    return sum_received


@retry(
    retry=retry_if_exception_type(iPerfError),
    stop=stop_after_attempt(3),
    wait=wait_fixed(1),
)
async def run_external_bandwidth_test(
    kubectl_exec, server, client, namespace, reverse=False
):
    log.info("Setup iperf3 external bw test...")
    reverse_flag = "-R" if reverse else ""
    iperf3_cmd = f"iperf3 -c {server} {reverse_flag} -JZ"
    args = client.metadata.name, namespace, iperf3_cmd
    stdout = await kubectl_exec(*args, fail_msg="Failed to run iperf3 test")
    _, sum_received = parse_iperf_result(stdout)
    return sum_received


async def ping(kubectl_exec, pinger, pingee, namespace):
    pingee_ip = pingee.status.podIP
    ping_cmd = f"ping {pingee_ip} -w 5"
    args = pinger.metadata.name, namespace, ping_cmd
    _, stdout, __ = await kubectl_exec(*args, check=False)
    return stdout


def _ping_parse(stdout: str, line_filter: str, regex: re.Pattern, idx: int):
    # ping output looks like this:
    # PING google.com(dfw28s31-in-x0e.1e100.net (2607:f8b0:4000:818::200e))
    # 56 data bytes
    # 64 bytes from dfw28s31-in-x0e.1e100.net (2607:f8b0:4000:818::200e):
    # icmp_seq=1 ttl=115 time=518 ms
    # 64 bytes from dfw28s31-in-x0e.1e100.net (2607:f8b0:4000:818::200e):
    # icmp_seq=2 ttl=115 time=50.9 ms
    #
    # --- google.com ping statistics ---
    # 2 packets transmitted, 2 received, 0% packet loss, time 1001ms
    # rtt min/avg/max/mdev = 50.860/284.419/517.978/233.559 ms
    lines = [line for line in stdout.splitlines() if line_filter in line]
    assert len(lines) == 1, f"'{line_filter}' not found in ping response: {stdout}"
    matches = regex.findall(lines[0])
    assert (
        len(matches) > idx
    ), f"'{line_filter}' not parsable in ping response: {stdout}"
    return matches[idx]


def avg_ping_delay(stdout: str) -> float:
    return float(_ping_parse(stdout, "min/avg/max", PING_LATENCY_RE, 1))


def ping_loss(stdout: str) -> float:
    return float(_ping_parse(stdout, "packet loss", PING_LOSS_RE, 0))


def parse_ip_link(stdout):
    # ip link output looks like this:
    # 1: lo: <LOOPBACK,UP,LOWER_UP> mtu 65536 qdisc noqueue state UNKNOWN mode
    # DEFAULT group default qlen 1000
    # link/loopback 00:00:00:00:00:00 brd 00:00:00:00:00:00
    # 2: ens192: <BROADCAST,MULTICAST,UP,LOWER_UP> mtu 1500 qdisc mq state UP mode
    # DEFAULT group default qlen 1000
    # link/ether 00:50:56:00:fc:8c brd ff:ff:ff:ff:ff:ff

    lines = stdout.splitlines()
    netem_line = [line for line in lines if "netem" in line][0]
    # Split on @, take left side, split on :, take right side, and trim spaces
    interface = netem_line.split("@", 1)[0].split(":")[1].strip()
    return interface


def parse_tc_show(stdout):
    # tc show output looks similar to this:
    # qdisc netem 1: root refcnt 2 limit 5 delay 1.0s
    # there could be multiple lines if multiple qdiscs are present

    lines = stdout.splitlines()
    netem_line = [line for line in lines if "netem" in line][0]
    netem_split = netem_line.split(" ")
    limit_index = netem_split.index("limit")
    # Limit value directly follows the string limit
    limit_value = netem_split[limit_index + 1]
    return int(limit_value)<|MERGE_RESOLUTION|>--- conflicted
+++ resolved
@@ -407,25 +407,16 @@
     assert ip_address(iface_addrs["net1"][0]["local"]) in ip_network("10.123.123.0/24")
 
 
-<<<<<<< HEAD
 class TCPDumpError(Exception):
-=======
-class BGPError(Exception):
->>>>>>> fa047da4
     pass
 
 
 @retry(
-<<<<<<< HEAD
     retry=retry_if_exception_type(TCPDumpError),
-=======
-    retry=retry_if_exception_type(BGPError),
->>>>>>> fa047da4
     stop=stop_after_delay(60 * 10),
     wait=wait_fixed(1),
     before=before_log(log, logging.INFO),
 )
-<<<<<<< HEAD
 async def run_tcpdump_test(ops_test, unit, interface, capture_comparator):
     juju_cmd = f"ssh {unit.name} -- sudo timeout 5 tcpdump -ni {interface}"
     retcode, stdout, stderr = await ops_test.juju(
@@ -494,7 +485,18 @@
         }
     )
     await ops_test.model.wait_for_idle(status="active", timeout=60 * 10)
-=======
+
+
+class BGPError(Exception):
+    pass
+
+
+@retry(
+    retry=retry_if_exception_type(BGPError),
+    stop=stop_after_delay(60 * 10),
+    wait=wait_fixed(1),
+    before=before_log(log, logging.INFO),
+)
 async def run_bird_curl_test(ops_test, unit, ip_to_curl):
     retcode, stdout, stderr = await ops_test.run(
         "juju",
@@ -521,7 +523,6 @@
     for unit in bird_app.units:
         for ip in ips_to_curl:
             assert await run_bird_curl_test(ops_test, unit, ip)
->>>>>>> fa047da4
 
 
 class iPerfError(Exception):
