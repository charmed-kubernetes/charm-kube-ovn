--- conflicted
+++ resolved
@@ -13,7 +13,6 @@
 from ipaddress import ip_address, ip_network
 from lightkube.types import PatchType
 from tenacity import (
-    before_log,
     retry,
     retry_if_exception_type,
     stop_after_attempt,
@@ -158,11 +157,8 @@
     # latency is in ms
     expected_latency = 1000
     latency_annotation = {"ovn.kubernetes.io/latency": f"{expected_latency}"}
-<<<<<<< HEAD
+
     annotate(pinger, latency_annotation)
-=======
-    await annotate_obj(client, pinger, latency_annotation)
->>>>>>> 97f84b06
 
     await ping_for_latency(expected_latency)
 
@@ -192,8 +188,6 @@
     annotate(pinger, loss_annotation)
 
     await ping_for_loss(expected_loss)
-<<<<<<< HEAD
-=======
 
 
 async def test_acl_subnet(kubectl_exec, isolated_subnet, client, subnet_resource):
@@ -239,7 +233,6 @@
     )
 
     await check_ping(0)
->>>>>>> 97f84b06
 
 
 async def test_pod_netem_limit(ops_test, client, iperf3_pods, annotate):
