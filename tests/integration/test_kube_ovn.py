--- conflicted
+++ resolved
@@ -369,46 +369,6 @@
         await kubectl("delete", "net-attach-def", "test-multi-nic-ipam")
 
 
-<<<<<<< HEAD
-=======
-@pytest.mark.usefixtures("multus_installed")
-async def test_multi_nic_ipam(multi_nic_ipam):
-    ifaces = json.loads(multi_nic_ipam)
-    iface_addrs = {
-        iface["ifname"]: [
-            addr for addr in iface["addr_info"] if addr["family"] == "inet"
-        ]
-        for iface in ifaces
-    }
-
-    assert set(iface_addrs) == set(["lo", "eth0", "net1"])
-
-    assert len(iface_addrs["lo"]) == 1
-    assert iface_addrs["lo"][0]["prefixlen"] == 8
-    assert iface_addrs["lo"][0]["local"] == "127.0.0.1"
-
-    assert len(iface_addrs["eth0"]) == 1
-    assert iface_addrs["eth0"][0]["prefixlen"] == 16
-    assert ip_address(iface_addrs["eth0"][0]["local"]) in ip_network("192.168.0.0/16")
-
-    assert len(iface_addrs["net1"]) == 1
-    assert iface_addrs["net1"][0]["prefixlen"] == 24
-    assert ip_address(iface_addrs["net1"][0]["local"]) in ip_network("10.123.123.0/24")
-
-
-async def test_prometheus(ops_test, prometheus_host, expected_prometheus_metrics):
-    prometheus = Prometheus(ops_test, host=prometheus_host, port=31337)
-    while not await prometheus.is_ready():
-        log.info("Waiting for Prometheus to be ready...")
-        await asyncio.sleep(5)
-    log.info("Waiting for metrics...")
-    await asyncio.sleep(60)
-    metrics = await prometheus.metrics_all()
-    missing_metrics = set(expected_prometheus_metrics) - set(metrics)
-    assert not missing_metrics, f"Missing expected metrics: {missing_metrics}"
-
-
->>>>>>> dc296931
 class TCPDumpError(Exception):
     pass
 
