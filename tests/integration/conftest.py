import time
import os
import json
import pytest
import pytest_asyncio
import logging
<<<<<<< HEAD
import juju.utils
from juju.tag import untag
=======
import os
import juju.utils
import asyncio
import subprocess

>>>>>>> 60c1a4c6
from pathlib import Path
import yaml
import shlex
from lightkube import Client, codecs, KubeConfig
from lightkube.resources.apps_v1 import DaemonSet
from lightkube.resources.core_v1 import Pod
from lightkube.resources.core_v1 import Namespace
from lightkube.resources.core_v1 import Node
from lightkube.generic_resource import create_global_resource
from random import choices
from string import ascii_lowercase, digits

log = logging.getLogger(__name__)


<<<<<<< HEAD

=======
>>>>>>> 60c1a4c6
def pytest_addoption(parser):
    parser.addoption(
        "--k8s-cloud",
        action="store",
<<<<<<< HEAD
        help="Juju kubernetes cloud to reuse; if not provided, will create a new cloud",
=======
        help="Juju kubernetes cloud to reuse; if not provided, will generate a new cloud",
>>>>>>> 60c1a4c6
    )


@pytest.fixture(scope="module")
async def kubeconfig(ops_test):
    kubeconfig_path = ops_test.tmp_path / "kubeconfig"
    rc, stdout, stderr = await ops_test.run(
        "juju",
        "scp",
        "kubernetes-control-plane/leader:/home/ubuntu/config",
        kubeconfig_path,
    )
    if rc != 0:
        log.error(f"retcode: {rc}")
        log.error(f"stdout:\n{stdout.strip()}")
        log.error(f"stderr:\n{stderr.strip()}")
        pytest.fail("Failed to copy kubeconfig from kubernetes-control-plane")
    assert Path(kubeconfig_path).stat().st_size, "kubeconfig file is 0 bytes"
    yield kubeconfig_path


@pytest.fixture(scope="module")
async def client(kubeconfig):
    config = KubeConfig.from_file(kubeconfig)
    client = Client(
        config=config.get(context_name="juju-context"),
        trust_env=False,
    )
    yield client


@pytest.fixture(scope="module")
def subnet_resource(client):
    return create_global_resource("kubeovn.io", "v1", "Subnet", "subnets")


@pytest.fixture(scope="module")
def worker_node(client):
    # Returns a worker node
    for node in client.list(Node):
        if node.metadata.labels["juju-application"] == "kubernetes-worker":
            return node


@pytest.fixture(scope="module")
async def gateway_server(ops_test):
    cmd = "run --unit ubuntu/0 -- sudo apt install -y iperf3"
    rc, stdout, stderr = await ops_test.juju(*shlex.split(cmd))
    assert rc == 0, f"Failed to install iperf3: {(stdout or stderr).strip()}"

    iperf3_cmd = "iperf3 -s --daemon"
    cmd = f"juju run --unit ubuntu/0 -- {iperf3_cmd}"
    rc, stdout, stderr = await ops_test.run(*shlex.split(cmd))
    assert rc == 0, f"Failed to run iperf3 server: {(stdout or stderr).strip()}"

    cmd = "juju show-unit ubuntu/0"
    rc, stdout, stderr = await ops_test.run(*shlex.split(cmd))
    assert rc == 0, f"Failed to get ubuntu/0 unit data: {(stdout or stderr).strip()}"

    unit_data = yaml.safe_load(stdout)
    return unit_data["ubuntu/0"]["public-address"]


@pytest.fixture()
def gateway_client_pod(client, worker_node, subnet_resource):
    log.info("Creating gateway QoS-related resources ...")
    path = Path("tests/data/gateway_qos.yaml")
    for obj in codecs.load_all_yaml(path.read_text()):
        if obj.kind == "Subnet":
            obj.spec["gatewayNode"] = worker_node.metadata.name
        if obj.kind == "Namespace":
            namespace = obj.metadata.name
        if obj.kind == "Pod":
            pod_name = obj.metadata.name
        client.create(obj)

    client_pod = client.get(Pod, name=pod_name, namespace=namespace)
    # wait for pod to come up
    client.wait(
        Pod,
        client_pod.metadata.name,
        for_conditions=["Ready"],
        namespace=namespace,
    )

    yield client_pod

    log.info("Deleting gateway QoS-related resources ...")
    for obj in codecs.load_all_yaml(path.read_text()):
        client.delete(type(obj), obj.metadata.name, namespace=obj.metadata.namespace)


@pytest.fixture()
def iperf3_pods(client):
    log.info("Creating iperf3 resources ...")
    path = Path.cwd() / "tests/data/iperf3_daemonset.yaml"
    with open(path) as f:
        for obj in codecs.load_all_yaml(f):
            if obj.kind == "Namespace":
                namespace = obj.metadata.name
            if obj.kind == "DaemonSet":
                ds = obj.metadata.name
            client.create(obj)

    wait_daemonset(client, namespace, ds, 3)
    pods = list(client.list(Pod, namespace=namespace))

    yield pods

    log.info("Deleting iperf3 resources ...")
    with open(path) as f:
        for obj in codecs.load_all_yaml(f):
            client.delete(
                type(obj), obj.metadata.name, namespace=obj.metadata.namespace
            )

    # wait for pods to be deleted
    remaining_pods = list(client.list(Pod, namespace=namespace))
    while len(remaining_pods) != 0:
        log.info("iperf3 pods still in existence, waiting ...")
        remaining_pods = list(client.list(Pod, namespace=namespace))
        time.sleep(5)

    while namespace in list(client.list(Namespace)):
        log.info("iperf3 namespace still in existence, waiting ...")
        time.sleep(5)

    log.info("iperf3 cleanup finished")


@pytest.fixture(scope="module")
def kubectl(kubeconfig):
    async def f(*args):
        cmd = ["kubectl", "--kubeconfig", str(kubeconfig)] + list(args)
        process = await asyncio.create_subprocess_exec(*cmd, stdout=subprocess.PIPE)
        output, _ = await process.communicate()
        if process.returncode != 0:
            raise subprocess.CalledProcessError(
                returncode=process.returncode, cmd=cmd, output=output
            )
        return output

    return f


@pytest.fixture(scope="module")
async def k8s_storage(kubectl):
    await kubectl("apply", "-f", "tests/data/vsphere-storageclass.yaml")


@pytest.fixture(scope="module")
def module_name(request):
    return request.module.__name__.replace("_", "-")


@pytest.fixture(scope="module")
async def k8s_cloud(k8s_storage, kubeconfig, module_name, ops_test, request):
    """Use an existing k8s-cloud or create a k8s-cloud
    for deploying a new k8s model into"""
    cloud_name = request.config.option.k8s_cloud or f"{module_name}-k8s-cloud"
    controller = await ops_test.model.get_controller()
    try:
        current_clouds = await controller.clouds()
        if f"cloud-{cloud_name}" in current_clouds.clouds:
            yield cloud_name
            return
    finally:
        await controller.disconnect()

    with ops_test.model_context("main"):
        log.info(f"Adding cloud '{cloud_name}'...")
        os.environ["KUBECONFIG"] = str(kubeconfig)
        await ops_test.juju(
            "add-k8s",
            cloud_name,
            f"--controller={ops_test.controller_name}",
            "--client",
            check=True,
            fail_msg=f"Failed to add-k8s {cloud_name}",
        )
    yield cloud_name

    with ops_test.model_context("main"):
        log.info(f"Removing cloud '{cloud_name}'...")
        await ops_test.juju(
            "remove-cloud",
            cloud_name,
            "--controller",
            ops_test.controller_name,
            "--client",
            check=True,
        )


@pytest.fixture(scope="module")
async def k8s_model(k8s_cloud, ops_test):
    model_alias = "k8s-model"
    log.info("Creating k8s model ...")
    # Create model with Juju CLI to work around a python-libjuju bug
    # https://github.com/juju/python-libjuju/issues/603
    model_name = "test-kube-ovn-" + "".join(choices(ascii_lowercase + digits, k=4))
    await ops_test.juju(
        "add-model",
        f"--controller={ops_test.controller_name}",
        model_name,
        k8s_cloud,
        "--no-switch",
    )
    model = await ops_test.track_model(
        model_alias,
        model_name=model_name,
        cloud_name=k8s_cloud,
        credential_name=k8s_cloud,
        keep=False,
    )
    model_uuid = model.info.uuid
    yield model, model_alias
    timeout = 5 * 60
    await ops_test.forget_model(model_alias, timeout=timeout, allow_failure=False)

    async def model_removed():
        _, stdout, stderr = await ops_test.juju("models", "--format", "yaml")
        if _ != 0:
            return False
        model_list = yaml.safe_load(stdout)["models"]
        which = [m for m in model_list if m["model-uuid"] == model_uuid]
        return len(which) == 0

    log.info("Removing k8s model")
    await juju.utils.block_until_with_coroutine(model_removed, timeout=timeout)
    # Update client's model cache
    await ops_test.juju("models")
    log.info("k8s model removed")


@pytest.fixture(scope="module")
async def multus_installed(ops_test, k8s_model):
    _, k8s_alias = k8s_model
    with ops_test.model_context(k8s_alias) as model:
        await model.deploy(entity_url="multus", channel="edge")
        await model.block_until(lambda: "multus" in model.applications, timeout=60)
        await model.wait_for_idle(status="active", timeout=60 * 60)

    # need to wait until all kubernetes-worker units have multus CNI config installed
    deadline = time.time() + 600
    for unit in ops_test.model.applications["kubernetes-worker"].units:
        log.info("waiting for Multus config on unit %s" % unit.name)
        while time.time() < deadline:
            rc, _, _ = await ops_test.juju(
                "ssh",
                "-m",
                ops_test.model_full_name,
                unit.name,
                "--",
                "sudo",
                "ls",
                "/etc/cni/net.d",
                "|",
                "grep",
                "multus",
            )
            if rc == 0:
                break
            await asyncio.sleep(1)
        else:
            pytest.fail("timed out waiting for Multus config on unit %s" % unit.name)


def wait_daemonset(client: Client, namespace, name, pods_ready):
    for _, obj in client.watch(
        DaemonSet, namespace=namespace, fields={"metadata.name": name}
    ):
        if obj.status is None:
            continue
        status = obj.status.to_dict()
        if status["numberReady"] == pods_ready:
            return


@pytest.fixture(scope="module")
def module_name(request):
    return request.module.__name__.replace("_", "-")


@pytest_asyncio.fixture(scope="module")
async def k8s_cloud(kubeconfig, ops_test, request, module_name):
    """Use an existing k8s-cloud or create a k8s-cloud
    for deploying a new k8s model into"""
    cloud_name = request.config.option.k8s_cloud or f"{module_name}-k8s-cloud"
    controller = await ops_test.model.get_controller()
    current_clouds = await controller.clouds()
    if f"cloud-{cloud_name}" in current_clouds.clouds:
        yield cloud_name
        return

    with ops_test.model_context("main"):
        log.info(f"Adding cloud '{cloud_name}'...")
        os.environ["KUBECONFIG"] = kubeconfig
        await ops_test.juju(
            "add-k8s",
            cloud_name,
            "--skip-storage",
            f"--controller={ops_test.controller_name}",
            "--client",
            check=True,
            fail_msg=f"Failed to add-k8s {cloud_name}",
        )
    yield cloud_name

    with ops_test.model_context("main"):
        log.info(f"Removing cloud '{cloud_name}'...")
        await ops_test.juju(
            "remove-cloud",
            cloud_name,
            "--controller",
            ops_test.controller_name,
            "--client",
            check=True,
        )


@pytest_asyncio.fixture(scope="module")
async def grafana_model(k8s_cloud, ops_test):
    model_alias = "grafana-model"
    log.info("Creating Grafana model ...")
    model = await ops_test.track_model(
        model_alias, cloud_name=k8s_cloud, credential_name=k8s_cloud
    )
    model_uuid = model.info.uuid
    yield model, model_alias
    timeout = 5 * 60
    await ops_test.forget_model(model_alias, timeout=timeout, allow_failure=False)

    async def model_removed():
        _, stdout, stderr = await ops_test.juju("models", "--format", "yaml")
        if _ != 0:
            return False
        model_list = yaml.safe_load(stdout)["models"]
        which = [m for m in model_list if m["model-uuid"] == model_uuid]
        return len(which) == 0

    log.info("Removing Grafana model")
    await juju.utils.block_until_with_coroutine(model_removed, timeout=timeout)
    # Update client's model cache
    await ops_test.juju("models")
    log.info("Grafana model removed")

@pytest_asyncio.fixture(scope="module")
async def grafana_app(ops_test, grafana_model):
    grafana_model_obj, k8s_alias = grafana_model
    with ops_test.model_context(k8s_alias) as m:
        log.info("Deploying grafana-k8s ...")
        await m.deploy(
            entity_url="grafana-k8s",
            trust=True,
            channel='edge'
        )

        await m.block_until(lambda: "grafana-k8s" in m.applications, timeout=60)
        await m.wait_for_idle(status="active")

    yield "grafana-k8s"

    with ops_test.model_context(k8s_alias) as m:
        log.info("Removing grafana-k8s application ...")
        cmd = "remove-application grafana-k8s --destroy-storage --force"
        rc, stdout, stderr = await ops_test.juju(*shlex.split(cmd))


@pytest_asyncio.fixture(scope="module")
async def related_grafana(ops_test, grafana_app, grafana_model):
    grafana_model_obj, k8s_alias = grafana_model
    app_name = grafana_app
    machine_model_name = ops_test.model_name
    model_owner = untag("user-", grafana_model_obj.info.owner_tag)
    with ops_test.model_context(k8s_alias) as m:
        offer, saas = None, None
        log.info("Creating CMR offer for Grafana")
        offer = await m.create_offer(f"{app_name}:grafana-dashboard")
        grafana_model_name = ops_test.model_name

    log.info("Consuming Grafana CMR offer")
    log.info(f"{machine_model_name} consuming Grafana CMR offer from {grafana_model_name}")
    saas = await ops_test.model.consume(
        f"{model_owner}/{grafana_model_name}.{app_name}"
    )
    log.info("Relating grafana and kube-ovn...")
    await ops_test.model.add_relation(
        "kube-ovn", f"{app_name}:grafana-dashboard"
    )
    with ops_test.model_context(k8s_alias) as gf_model:
        await gf_model.wait_for_idle(status="active")
    await ops_test.model.wait_for_idle(status="active")
    yield
    with ops_test.model_context(k8s_alias) as m:
        keep = ops_test.keep_model
    if not keep:
        try:
            if saas:
                log.info("Removing Grafana CMR consumer")
                await ops_test.model.remove_saas(app_name)
            if offer:
                log.info("Removing Grafana CMR offer and relations")
                await grafana_model_obj.remove_offer(
                    f"{grafana_model_name}.{app_name}", force=True
                )
        except Exception:
            log.exception("Error performing cleanup")


@pytest_asyncio.fixture(scope="module")
async def grafana_password(ops_test, related_grafana, grafana_model, grafana_app):
    grafana_model_obj, k8s_alias = grafana_model
    with ops_test.model_context(k8s_alias) as m:
        action = (
            await ops_test.model.applications[grafana_app].units[0]
            .run_action("get-admin-password")
        )
        action = await action.wait()
    return action.results["admin-password"]


@pytest_asyncio.fixture(scope="module")
async def grafana_host(ops_test, related_grafana, grafana_model, grafana_app):
    grafana_model_obj, k8s_alias = grafana_model
    with ops_test.model_context(k8s_alias) as m:
        status = await ops_test.model.get_status()
    return status["applications"][grafana_app].public_address


@pytest_asyncio.fixture(scope="module")
async def expected_dashboard_titles():
    grafana_dir = Path("src/grafana_dashboards")
    grafana_files = [p for p in grafana_dir.iterdir() if p.is_file() and p.name.endswith('.json')]
    titles = []
    for path in grafana_files:
        dashboard = json.loads(path.read_text())
        titles.append(dashboard["title"])
    return titles

<|MERGE_RESOLUTION|>--- conflicted
+++ resolved
@@ -1,19 +1,14 @@
 import time
 import os
+import juju.utils
+from juju.tag import untag
+import asyncio
+import subprocess
 import json
 import pytest
 import pytest_asyncio
 import logging
-<<<<<<< HEAD
-import juju.utils
-from juju.tag import untag
-=======
-import os
-import juju.utils
-import asyncio
-import subprocess
-
->>>>>>> 60c1a4c6
+
 from pathlib import Path
 import yaml
 import shlex
@@ -29,19 +24,11 @@
 log = logging.getLogger(__name__)
 
 
-<<<<<<< HEAD
-
-=======
->>>>>>> 60c1a4c6
 def pytest_addoption(parser):
     parser.addoption(
         "--k8s-cloud",
         action="store",
-<<<<<<< HEAD
-        help="Juju kubernetes cloud to reuse; if not provided, will create a new cloud",
-=======
         help="Juju kubernetes cloud to reuse; if not provided, will generate a new cloud",
->>>>>>> 60c1a4c6
     )
 
 
@@ -327,71 +314,8 @@
 
 
 @pytest_asyncio.fixture(scope="module")
-async def k8s_cloud(kubeconfig, ops_test, request, module_name):
-    """Use an existing k8s-cloud or create a k8s-cloud
-    for deploying a new k8s model into"""
-    cloud_name = request.config.option.k8s_cloud or f"{module_name}-k8s-cloud"
-    controller = await ops_test.model.get_controller()
-    current_clouds = await controller.clouds()
-    if f"cloud-{cloud_name}" in current_clouds.clouds:
-        yield cloud_name
-        return
-
-    with ops_test.model_context("main"):
-        log.info(f"Adding cloud '{cloud_name}'...")
-        os.environ["KUBECONFIG"] = kubeconfig
-        await ops_test.juju(
-            "add-k8s",
-            cloud_name,
-            "--skip-storage",
-            f"--controller={ops_test.controller_name}",
-            "--client",
-            check=True,
-            fail_msg=f"Failed to add-k8s {cloud_name}",
-        )
-    yield cloud_name
-
-    with ops_test.model_context("main"):
-        log.info(f"Removing cloud '{cloud_name}'...")
-        await ops_test.juju(
-            "remove-cloud",
-            cloud_name,
-            "--controller",
-            ops_test.controller_name,
-            "--client",
-            check=True,
-        )
-
-
-@pytest_asyncio.fixture(scope="module")
-async def grafana_model(k8s_cloud, ops_test):
-    model_alias = "grafana-model"
-    log.info("Creating Grafana model ...")
-    model = await ops_test.track_model(
-        model_alias, cloud_name=k8s_cloud, credential_name=k8s_cloud
-    )
-    model_uuid = model.info.uuid
-    yield model, model_alias
-    timeout = 5 * 60
-    await ops_test.forget_model(model_alias, timeout=timeout, allow_failure=False)
-
-    async def model_removed():
-        _, stdout, stderr = await ops_test.juju("models", "--format", "yaml")
-        if _ != 0:
-            return False
-        model_list = yaml.safe_load(stdout)["models"]
-        which = [m for m in model_list if m["model-uuid"] == model_uuid]
-        return len(which) == 0
-
-    log.info("Removing Grafana model")
-    await juju.utils.block_until_with_coroutine(model_removed, timeout=timeout)
-    # Update client's model cache
-    await ops_test.juju("models")
-    log.info("Grafana model removed")
-
-@pytest_asyncio.fixture(scope="module")
-async def grafana_app(ops_test, grafana_model):
-    grafana_model_obj, k8s_alias = grafana_model
+async def grafana_app(ops_test, k8s_model):
+    grafana_model_obj, k8s_alias = k8s_model
     with ops_test.model_context(k8s_alias) as m:
         log.info("Deploying grafana-k8s ...")
         await m.deploy(
@@ -412,8 +336,8 @@
 
 
 @pytest_asyncio.fixture(scope="module")
-async def related_grafana(ops_test, grafana_app, grafana_model):
-    grafana_model_obj, k8s_alias = grafana_model
+async def related_grafana(ops_test, grafana_app, k8s_model):
+    grafana_model_obj, k8s_alias = k8s_model
     app_name = grafana_app
     machine_model_name = ops_test.model_name
     model_owner = untag("user-", grafana_model_obj.info.owner_tag)
@@ -453,8 +377,8 @@
 
 
 @pytest_asyncio.fixture(scope="module")
-async def grafana_password(ops_test, related_grafana, grafana_model, grafana_app):
-    grafana_model_obj, k8s_alias = grafana_model
+async def grafana_password(ops_test, related_grafana, k8s_model, grafana_app):
+    grafana_model_obj, k8s_alias = k8s_model
     with ops_test.model_context(k8s_alias) as m:
         action = (
             await ops_test.model.applications[grafana_app].units[0]
@@ -465,8 +389,8 @@
 
 
 @pytest_asyncio.fixture(scope="module")
-async def grafana_host(ops_test, related_grafana, grafana_model, grafana_app):
-    grafana_model_obj, k8s_alias = grafana_model
+async def grafana_host(ops_test, related_grafana, k8s_model, grafana_app):
+    grafana_model_obj, k8s_alias = k8s_model
     with ops_test.model_context(k8s_alias) as m:
         status = await ops_test.model.get_status()
     return status["applications"][grafana_app].public_address
