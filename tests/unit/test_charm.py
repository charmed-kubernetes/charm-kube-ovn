# Copyright 2022 Canonical Ltd.
# See LICENSE file for licensing details.
#
# Learn more about testing at: https://juju.is/docs/sdk/testing

from subprocess import CalledProcessError
import unittest.mock as mock
from pathlib import Path
from contextlib import ExitStack as does_not_raise

import pytest
from ops.model import ActiveStatus, MaintenanceStatus, WaitingStatus, ModelError
import ops.testing

from charm import KubeOvnCharm

ops.testing.SIMULATE_CAN_CONNECT = True
DEFAULT_SERVICE_CIDR = "10.152.183.0/24"


@pytest.fixture
def harness():
    harness = ops.testing.Harness(KubeOvnCharm)
    try:
        yield harness
    finally:
        harness.cleanup()


@pytest.fixture
def charm(harness):
    harness.begin_with_initial_hooks()
    yield harness.charm


def test_launch_initial_hooks(charm):
    assert charm.stored.kube_ovn_configured is False, "Unexpected Stored Default"
    assert charm.stored.pod_restart_needed is False, "Unexpected Stored Default"
    assert charm.unit.status == WaitingStatus("Waiting to retry configuring Kube-OVN")


@pytest.mark.skip_kubectl_mock
@pytest.mark.usefixtures
@mock.patch("charm.check_output", autospec=True)
def test_kubectl(mock_check_output, charm):
    charm.kubectl("arg1", "arg2")
    mock_check_output.assert_called_with(
        ["kubectl", "--kubeconfig", "/root/.kube/config", "arg1", "arg2"]
    )


@mock.patch("charm.KubeOvnCharm.configure_cni_relation", mock.MagicMock())
@mock.patch("charm.KubeOvnCharm.configure_kube_ovn")
def test_config_change(configure_kube_ovn, charm, harness):
    configure_kube_ovn.return_value = True
    charm.stored.kube_ovn_configured = True
    config_dict = {"control-plane-node-label": "juju-charm=kubernetes-control-plane"}
    harness.update_config(config_dict)
    assert charm.unit.status == ActiveStatus()


def test_apply_crds(charm, kubectl):
    charm.apply_crds()
    assert charm.unit.status == MaintenanceStatus("Applying CRDs")
    kubectl.assert_called_once_with(charm, "apply", "-f", "templates/crd.yaml")


def test_restart_pods(charm, kubectl):
    charm.stored.pod_restart_needed = True
    kubectl.side_effect = [
        '{"items": [{"metadata": {"name": "kube-system"}}]}',
        '{"items": [{"metadata": {"name": "restartable-pod"},'
        ' "spec": {"hostNetwork": false}}]}',
        "",
    ]

    charm.restart_pods()
    assert charm.unit.status == MaintenanceStatus("Restarting pods")
    assert charm.stored.pod_restart_needed is False
    kubectl.assert_has_calls(
        [
            mock.call(charm, "get", "ns", "-o", "json"),
            mock.call(
                charm,
                "get",
                "po",
                "-n",
                "kube-system",
                "--field-selector",
                "spec.restartPolicy=Always",
                "-o",
                "json",
            ),
            mock.call(
                charm,
                "delete",
                "po",
                "-n",
                "kube-system",
                "restartable-pod",
                "--ignore-not-found",
            ),
        ]
    )


def test_replace_node_selector(harness, charm):
    harness.disable_hooks()
    config_dict = {"control-plane-node-label": "juju-charm=kubernetes-control-plane"}
    harness.update_config(config_dict)
    resource = dict(
        spec=dict(template=dict(spec=dict(nodeSelector={"kube-ovn/role": "deleteMe"})))
    )
    charm.replace_node_selector(resource)
    assert "juju-charm" in resource["spec"]["template"]["spec"]["nodeSelector"]
    assert "kube-ovn/role" not in resource["spec"]["template"]["spec"]["nodeSelector"]


def test_replace_images(harness, charm):
    harness.disable_hooks()
    config_dict = {"registry": "rocks.canonical.com:443/cdk"}
    harness.update_config(config_dict)
    resources = [
        dict(
            kind="Deployment",
            spec=dict(
                template=dict(
                    spec=dict(
                        containers=[dict(image="mcr.microsoft.com/cool/image:latest")],
                        initContainers=[
                            dict(image="mcr.microsoft.com/cooler/image:latest")
                        ],
                    )
                )
            ),
        )
    ]
    charm.replace_images(resources)
    pod_spec = resources[0]["spec"]["template"]["spec"]
    assert (
        pod_spec["containers"][0]["image"]
        == "rocks.canonical.com:443/cdk/cool/image:latest"
    )
    assert (
        pod_spec["initContainers"][0]["image"]
        == "rocks.canonical.com:443/cdk/cooler/image:latest"
    )


def test_replace_container_env_vars(charm):
    container = dict(env=[dict(name="MY_ENV", value=2)])
    env_vars = dict(MY_ENV=0)
    charm.replace_container_env_vars(container, env_vars)
    assert container["env"][0]["value"] == 0


def test_replace_container_args(charm):
    containers = [
        dict(args=["--v", "--value-arg=values"]),
        dict(command=["sleep", "--v", "--value-arg=values"]),
    ]
    args = {
        "--v": None,
        "--value-arg": "empty",
    }
    charm.replace_container_args(containers[0], args)
    charm.replace_container_args(containers[1], args)
    assert containers[0]["args"] == ["--v", "--value-arg=empty"]
    assert containers[1]["command"] == ["sleep", "--v", "--value-arg=empty"]


def test_get_container_resource(charm):
    needle = "right-container"
    haystack = dict(
        kind="Deployment",
        spec=dict(
            template=dict(
                spec=dict(
                    containers=[
                        dict(name=needle),
                        dict(name="wrong-container"),
                    ],
                )
            )
        ),
    )
    result = charm.get_container_resource(haystack, needle)
    assert result["name"] == needle


def test_get_resource(charm):
    kind = "Deployment"
    needle = "right-container"
    haystack = [
        dict(kind=kind, metadata=dict(name=needle)),
        dict(kind=kind, metadata=dict(name="wrong-resource")),
        dict(kind="DaemonSet", metadata=dict(name=needle)),
    ]
    result = charm.get_resource(haystack, kind, needle)
    assert result["kind"] == kind and result["metadata"]["name"] == needle


def test_is_kubeconfig_available(harness, charm):
    harness.disable_hooks()
    rel_id = harness.add_relation("cni", "kubernetes-control-plane")
    harness.add_relation_unit(rel_id, "kubernetes-control-plane/0")
    assert not charm.is_kubeconfig_available()

    harness.update_relation_data(
        rel_id, "kubernetes-control-plane/0", {"kubeconfig-hash": 1234}
    )
    assert charm.is_kubeconfig_available()


def test_get_service_cidr(harness, charm):
    harness.disable_hooks()
    rel_id = harness.add_relation("kube-ovn", "kube-ovn")
    harness.add_relation_unit(rel_id, "kube-ovn/0")
    assert not charm.get_service_cidr()

    harness.update_relation_data(
        rel_id,
        "kube-ovn/0",
        {"service-cidr": DEFAULT_SERVICE_CIDR},
    )
    assert charm.get_service_cidr() == DEFAULT_SERVICE_CIDR

    harness.add_relation_unit(rel_id, "kube-ovn/1")
    harness.update_relation_data(
        rel_id,
        "kube-ovn/1",
        {"service-cidr": "unspeakable-horror"},
    )
    assert charm.get_service_cidr() is None


def test_load_manifest(charm):
    with pytest.raises(FileNotFoundError):
        charm.load_manifest("bogus.yaml")
    assert charm.load_manifest("crd.yaml")
    assert charm.load_manifest("kube-ovn.yaml")
    assert charm.load_manifest("ovn.yaml")


def test_render_manifest(charm):
    destination = Path(charm.render_manifest({}, "out.yaml"))
    assert destination.exists()
    destination.unlink()
    destination.parent.rmdir()


def test_get_ovn_node_ips(harness, charm, kubectl):
    harness.disable_hooks()
    config_dict = {"control-plane-node-label": "juju-charm=kubernetes-control-plane"}
    harness.update_config(config_dict)
    kubectl.side_effect = [
        '{"items": [{"status":{"addresses":'
        '[{"type":"InternalIP","address":"192.168.0.1"}]}}]}',
    ]
    result = charm.get_ovn_node_ips()
    assert result == ["192.168.0.1"]
    kubectl.assert_called_once_with(
        charm, "get", "node", "-l", "juju-charm=kubernetes-control-plane", "-o", "json"
    )


@pytest.mark.parametrize(
    "name, resource",
    [
        ("kube-ovn-cni", "daemonset"),
        ("kube-ovn-controller", "deployment"),
        ("ovn-central", "deployment"),
    ],
)
def test_wait_for(kubectl, charm, name, resource):
    method_name = f"wait_for_{name.replace('-','_')}"
    wait_method = getattr(charm, method_name)
    wait_method()
    assert charm.unit.status == WaitingStatus(f"Waiting for {name}")
    resource_name = f"{resource}/{name}"
    kubectl.assert_called_once_with(
        charm,
        "rollout",
        "status",
        "-n",
        "kube-system",
        resource_name,
        "--timeout",
        "300s",
    )


def test_apply_manifest(charm, kubectl):
    with mock.patch("charm.KubeOvnCharm.render_manifest") as render_manifest:
        charm.apply_manifest("any-manifest", "any-name")
    render_manifest.assert_called_once_with("any-manifest", "any-name")
    kubectl.assert_called_once_with(charm, "apply", "-f", render_manifest.return_value)


def test_check_if_pod_restart_will_be_needed(charm, kubectl):
    kubectl.return_value = ""
    assert charm.stored.pod_restart_needed is False

    charm.check_if_pod_restart_will_be_needed()
    kubectl.assert_called_once()
    assert charm.stored.pod_restart_needed is True


def test_configure_cni_relation(harness, charm):
    harness.disable_hooks()
    config_dict = {"default-cidr": "172.22.0.0/16"}
    harness.update_config(config_dict)
    rel_id = harness.add_relation("cni", "kubernetes-control-plane")
    harness.add_relation_unit(rel_id, "kubernetes-control-plane/0")

    charm.configure_cni_relation()
    assert charm.unit.status == MaintenanceStatus("Configuring CNI relation")
    assert len(harness.model.relations["cni"]) == 1
    relation = harness.model.relations["cni"][0]
    assert relation.data[charm.unit] == {
        "cidr": "172.22.0.0/16",
        "cni-conf-file": "01-kube-ovn.conflist",
    }


@mock.patch("charm.KubeOvnCharm.configure_cni_relation")
@mock.patch("charm.KubeOvnCharm.set_active_status")
def test_join_cni_relation(set_active_status, configure_cni_relation, harness, charm):
    rel_id = harness.add_relation("cni", "kubernetes-control-plane")
    harness.add_relation_unit(rel_id, "kubernetes-control-plane/0")
    set_active_status.assert_called_once_with()
    configure_cni_relation.assert_called_once_with()


@pytest.mark.parametrize("kubconfig_ready", (True, False))
@mock.patch("charm.KubeOvnCharm.configure_cni_relation", mock.MagicMock())
@mock.patch("charm.KubeOvnCharm.configure_kube_ovn")
def test_change_cni_relation(configure_kube_ovn, kubconfig_ready, harness, charm):
    rel_id = harness.add_relation("cni", "kubernetes-control-plane")
    harness.add_relation_unit(rel_id, "kubernetes-control-plane/0")
    configure_kube_ovn.return_value = kubconfig_ready
    charm.stored.kube_ovn_configured = kubconfig_ready
    harness.update_relation_data(
        rel_id,
        "kubernetes-control-plane/0",
        {"key": "val", "service-cidr": DEFAULT_SERVICE_CIDR},
    )

    configure_kube_ovn.assert_called_once_with()

    if kubconfig_ready:
        assert charm.unit.status == ActiveStatus()
    else:
        assert charm.unit.status == WaitingStatus(
            "Waiting to retry configuring Kube-OVN"
        )


@pytest.mark.parametrize("kubconfig_ready", (True, False))
@mock.patch("charm.KubeOvnCharm.configure_kube_ovn")
def test_change_kube_ovn_relation(configure_kube_ovn, kubconfig_ready, harness, charm):
    rel_id = harness.add_relation("kube-ovn", "kube-ovn/1")
    harness.add_relation_unit(rel_id, "kube-ovn/1")
    configure_kube_ovn.return_value = kubconfig_ready
    charm.stored.kube_ovn_configured = kubconfig_ready
    harness.update_relation_data(rel_id, "kube-ovn/1", {"key": "val"})

    configure_kube_ovn.assert_called_once_with()

    if kubconfig_ready:
        assert charm.unit.status == ActiveStatus()
    else:
        assert charm.unit.status == WaitingStatus(
            "Waiting to retry configuring Kube-OVN"
        )


@mock.patch("charm.KubeOvnCharm.is_kubeconfig_available")
@mock.patch("charm.KubeOvnCharm.get_service_cidr")
@mock.patch("charm.KubeOvnCharm.check_if_pod_restart_will_be_needed")
@mock.patch("charm.KubeOvnCharm.apply_crds")
@mock.patch("charm.KubeOvnCharm.apply_ovn")
@mock.patch("charm.KubeOvnCharm.apply_kube_ovn")
@mock.patch("charm.KubeOvnCharm.restart_pods")
def test_configure_kube_ovn(
    restart_pods,
    apply_kube_ovn,
    apply_ovn,
    apply_crds,
    check_if_pod_restart_will_be_needed,
    get_service_cidr,
    is_kubeconfig_available,
    charm,
):
    charm.stored.pod_restart_needed = True
    is_kubeconfig_available.return_value = True
    get_service_cidr.return_value = DEFAULT_SERVICE_CIDR
    assert not charm.stored.kube_ovn_configured

    assert charm.configure_kube_ovn()

    check_if_pod_restart_will_be_needed.assert_called_once_with()
    apply_crds.assert_called_once_with()
    apply_ovn.assert_called_once_with()
    apply_kube_ovn.assert_called_once_with(DEFAULT_SERVICE_CIDR)
    restart_pods.assert_called_once_with()
    assert charm.stored.kube_ovn_configured

    apply_crds.side_effect = CalledProcessError(1, "kubectl", stderr="kubectl failure")
    assert not charm.configure_kube_ovn()


def test_add_container_args(charm):
    containers = [
        dict(args=["--arg0=val0"]),
        dict(command=["command", "-a"]),
    ]
    args = {
        "--arg1": "val1",
        "--arg2": "val2",
    }
    charm.add_container_args(containers[0], args)
    charm.add_container_args(containers[1], args, True)
    assert containers[0]["args"] == ["--arg0=val0", "--arg1=val1", "--arg2=val2"]
    assert containers[1]["command"] == ["command", "-a", "--arg1=val1", "--arg2=val2"]


@mock.patch("charm.KubeOvnCharm.load_manifest")
@mock.patch("charm.KubeOvnCharm.get_ovn_node_ips")
@mock.patch("charm.KubeOvnCharm.get_resource")
@mock.patch("charm.KubeOvnCharm.get_container_resource")
@mock.patch("charm.KubeOvnCharm.replace_images")
@mock.patch("charm.KubeOvnCharm.replace_node_selector")
@mock.patch("charm.KubeOvnCharm.replace_container_args")
@mock.patch("charm.KubeOvnCharm.add_container_args")
@mock.patch("charm.KubeOvnCharm.apply_manifest")
@mock.patch("charm.KubeOvnCharm.wait_for_kube_ovn_controller")
@mock.patch("charm.KubeOvnCharm.wait_for_kube_ovn_cni")
def test_apply_kube_ovn(
    wait_for_kube_ovn_cni,
    wait_for_kube_ovn_controller,
    apply_manifest,
    add_container_args,
    replace_container_args,
    replace_node_selector,
    replace_images,
    get_container_resource,
    get_resource,
    get_ovn_node_ips,
    load_manifest,
    charm,
    harness,
):
    # Setup
    harness.disable_hooks()
    config_dict = {
        "default-cidr": "172.22.0.0/16",
        "default-gateway": "172.22.0.1",
        "pinger-external-address": "10.152.183.1",
        "pinger-external-dns": "1.1.1.1",
        "node-switch-cidr": "100.64.0.0/16",
        "node-switch-gateway": "100.64.0.1",
    }
    harness.update_config(config_dict)
    node_ips = get_ovn_node_ips.return_value = ["1.1.1.1"]
    (
        kube_ovn_controller,
        kube_ovn_cni,
        kube_ovn_pinger,
        kube_ovn_monitor,
    ) = get_resource.side_effect = [
        mock.MagicMock(),
        mock.MagicMock(),
        mock.MagicMock(),
        dict(spec=dict(replicas=None)),
    ]

    (
        kube_ovn_controller_container,
        cni_server_container,
        pinger_container,
    ) = get_container_resource.side_effect = [
        mock.MagicMock(),
        mock.MagicMock(),
        mock.MagicMock(),
    ]

    # Test Method
    charm.apply_kube_ovn(
        DEFAULT_SERVICE_CIDR
    )  # Heavy mocking here suggests perhaps a refactor.

    # Assert Correct Behavior
    assert charm.unit.status == MaintenanceStatus("Applying Kube-OVN resources")

    load_manifest.assert_called_once_with("kube-ovn.yaml")
    resources = load_manifest.return_value

    get_ovn_node_ips.assert_called_once_with()

    replace_images.assert_called_once_with(resources)
    get_resource.assert_has_calls(
        [
            mock.call(resources, kind="Deployment", name="kube-ovn-controller"),
            mock.call(resources, kind="DaemonSet", name="kube-ovn-cni"),
            mock.call(resources, kind="DaemonSet", name="kube-ovn-pinger"),
            mock.call(resources, kind="Deployment", name="kube-ovn-monitor"),
        ]
    )

    get_container_resource.assert_has_calls(
        [
            mock.call(kube_ovn_controller, container_name="kube-ovn-controller"),
            mock.call(kube_ovn_cni, container_name="cni-server"),
            mock.call(kube_ovn_pinger, container_name="pinger"),
        ]
    )

    replace_container_args.assert_has_calls(
        [
            mock.call(
                kube_ovn_controller_container,
                args={
                    "--default-cidr": config_dict["default-cidr"],
                    "--default-gateway": config_dict["default-gateway"],
<<<<<<< HEAD
                    "--service-cluster-ip-range": config_dict["service-cidr"],
                    "--node-switch-cidr": config_dict["node-switch-cidr"],
=======
                    "--service-cluster-ip-range": DEFAULT_SERVICE_CIDR,
>>>>>>> 07b8d1fa
                },
            ),
            mock.call(
                cni_server_container,
                args={"--service-cluster-ip-range": DEFAULT_SERVICE_CIDR},
            ),
            mock.call(
                pinger_container,
                args={
                    "--external-address": config_dict["pinger-external-address"],
                    "--external-dns": config_dict["pinger-external-dns"],
                },
            ),
        ]
    )

    add_container_args.called_once_with(
        mock.call(
            kube_ovn_controller_container,
            args={"--node-switch-gateway": config_dict["node-switch-gateway"]},
        )
    )

    replace_node_selector.assert_called_once_with(kube_ovn_monitor)
    assert kube_ovn_monitor["spec"]["replicas"] == len(node_ips)

    apply_manifest.assert_called_once_with(resources, "kube-ovn.yaml")
    wait_for_kube_ovn_controller.assert_called_once_with()
    wait_for_kube_ovn_cni.assert_called_once_with()


@mock.patch("charm.KubeOvnCharm.load_manifest")
@mock.patch("charm.KubeOvnCharm.get_ovn_node_ips")
@mock.patch("charm.KubeOvnCharm.get_resource")
@mock.patch("charm.KubeOvnCharm.get_container_resource")
@mock.patch("charm.KubeOvnCharm.replace_images")
@mock.patch("charm.KubeOvnCharm.replace_node_selector")
@mock.patch("charm.KubeOvnCharm.replace_container_env_vars")
@mock.patch("charm.KubeOvnCharm.apply_manifest")
@mock.patch("charm.KubeOvnCharm.wait_for_ovn_central")
def test_apply_ovn(
    wait_for_ovn_central,
    apply_manifest,
    replace_container_env_vars,
    replace_node_selector,
    replace_images,
    get_container_resource,
    get_resource,
    get_ovn_node_ips,
    load_manifest,
    charm,
):
    node_ips = get_ovn_node_ips.return_value = ["1.1.1.1"]
    ovn_central = get_resource.return_value = dict(spec=dict(replicas=None))
    charm.apply_ovn()  # Heavy mocking here suggests perhaps a refactor.

    assert charm.unit.status == MaintenanceStatus("Applying OVN resources")
    load_manifest.assert_called_once_with("ovn.yaml")
    resources = load_manifest.return_value

    get_ovn_node_ips.assert_called_once_with()

    replace_images.assert_called_once_with(resources)
    get_resource.assert_called_once_with(
        resources, kind="Deployment", name="ovn-central"
    )

    replace_node_selector.assert_called_once_with(ovn_central)
    assert ovn_central["spec"]["replicas"] == len(node_ips)

    get_container_resource.assert_called_once_with(
        ovn_central, container_name="ovn-central"
    )
    ovn_central_container = get_container_resource.return_value

    replace_container_env_vars.assert_called_once_with(
        ovn_central_container, env_vars={"NODE_IPS": ",".join(node_ips)}
    )
    apply_manifest.assert_called_once_with(resources, "ovn.yaml")
    wait_for_ovn_central.assert_called_once_with()


@pytest.mark.parametrize(
    "resource_name,content,expected_resource,exception",
    [
        pytest.param(
            "kubectl-ko",
            "Some content",
            "kubectl-ko",
            does_not_raise(),
            id="Resource found",
        ),
        pytest.param(
            "kubectl-ko",
            "Some content",
            "another-resource",
            pytest.raises(NameError),
            id="Resource not found",
        ),
    ],
)
def test_get_charm_resource_path(
    charm,
    harness,
    resource_name,
    expected_resource,
    content,
    exception,
):
    harness.add_resource(resource_name, content)
    with exception:
        charm.get_charm_resource_path(expected_resource)


@mock.patch("charm.KubeOvnCharm.get_charm_resource_path")
@mock.patch("charm.shutil.copy")
@mock.patch("charm.os.chmod")
def test_install_kubectl_plugin(mock_chmod, mock_copy, mock_get_resource, charm):
    plugin_name = "test_plugin"
    src_path = Path("/home/test") / plugin_name
    dst_path = Path("/usr/local/bin") / plugin_name
    mock_get_resource.return_value = src_path

    charm.install_kubectl_plugin(plugin_name)

    mock_copy.assert_called_once_with(src_path, dst_path)
    mock_chmod.assert_called_once_with(dst_path, 0o755)


@pytest.mark.parametrize(
    "path,exception,log_message",
    [
        pytest.param(
            None, ModelError, "Failed to install plugin", id="Resource not available"
        ),
        pytest.param(
            None, NameError, "Failed to install plugin", id="Resource not found"
        ),
        pytest.param(
            "/home/test/plugin",
            OSError,
            "Failed to copy plugin",
            id="Failed to access location",
        ),
    ],
)
@mock.patch("charm.KubeOvnCharm.get_charm_resource_path")
@mock.patch("charm.shutil.copy", mock.MagicMock())
@mock.patch("charm.os.chmod", mock.MagicMock())
def test_install_kubectl_plugin_raises(
    mock_get_resource, path, exception, log_message, charm, caplog
):
    mock_get_resource.side_effect = exception
    mock_get_resource.return_value = path

    charm.install_kubectl_plugin("test_plugin")

    assert log_message in caplog.text


@mock.patch("charm.os.remove")
def test_remove_kubectl_plugin(mock_remove, charm):
    plugin_name = "test_plugin"
    path = Path("/usr/local/bin") / plugin_name

    charm.remove_kubectl_plugin(plugin_name)

    mock_remove.assert_called_once_with(path)


@mock.patch("charm.os.remove")
def test_remove_kubectl_plugin_raises(mock_remove, charm, caplog):
    mock_remove.side_effect = OSError
    charm.remove_kubectl_plugin("test_plugin")

    assert "Failed to remove plugin" in caplog.text


@mock.patch("charm.KubeOvnCharm.install_kubectl_plugin")
def test_on_install(mock_install, charm, harness):
    charm.on_install("mock_event")
    mock_install.assert_called_once_with("kubectl-ko")


@mock.patch("charm.KubeOvnCharm.remove_kubectl_plugin")
def test_on_remove(mock_remove, charm, harness):
    charm.on_remove("mock_event")
    mock_remove.assert_called_once_with("kubectl-ko")


@mock.patch("charm.KubeOvnCharm.install_kubectl_plugin")
def test_on_upgrade(mock_install, charm, harness):
    charm.on_upgrade_charm("mock_event")
    mock_install.assert_called_once_with("kubectl-ko")<|MERGE_RESOLUTION|>--- conflicted
+++ resolved
@@ -523,12 +523,8 @@
                 args={
                     "--default-cidr": config_dict["default-cidr"],
                     "--default-gateway": config_dict["default-gateway"],
-<<<<<<< HEAD
-                    "--service-cluster-ip-range": config_dict["service-cidr"],
+                    "--service-cluster-ip-range": DEFAULT_SERVICE_CIDR,
                     "--node-switch-cidr": config_dict["node-switch-cidr"],
-=======
-                    "--service-cluster-ip-range": DEFAULT_SERVICE_CIDR,
->>>>>>> 07b8d1fa
                 },
             ),
             mock.call(
